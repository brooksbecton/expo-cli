--- conflicted
+++ resolved
@@ -31,14 +31,7 @@
   return config.ios?.googleServicesFile ?? null;
 }
 
-<<<<<<< HEAD
 export function setGoogleMapsApiKey(config: ExpoConfig, { GMSApiKey, ...infoPlist }: InfoPlist) {
-=======
-export function setGoogleMapsApiKey(
-  config: ExpoConfig,
-  { GMSApiKey, ...infoPlist }: InfoPlist
-): InfoPlist {
->>>>>>> 5e92ee95
   const apiKey = getGoogleMapsApiKey(config);
 
   if (apiKey === null) {
@@ -80,13 +73,9 @@
   return appendScheme(reservedClientId, infoPlist);
 }
 
-<<<<<<< HEAD
 export const withGoogle: ConfigPlugin = config => withInfoPlist(config, setGoogleConfig);
 
 export function setGoogleConfig(config: ExpoConfig, infoPlist: InfoPlist) {
-=======
-export function setGoogleConfig(config: ExpoConfig, infoPlist: InfoPlist): InfoPlist {
->>>>>>> 5e92ee95
   infoPlist = setGoogleMapsApiKey(config, infoPlist);
   infoPlist = setGoogleMobileAdsAppId(config, infoPlist);
   infoPlist = setGoogleSignInReservedClientId(config, infoPlist);
