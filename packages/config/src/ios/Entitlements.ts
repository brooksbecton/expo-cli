import fs from 'fs-extra';
import { sync as globSync } from 'glob';
import path from 'path';

import { ConfigPlugin, ExpoConfig, ExportedConfig } from '../Config.types';
import { addWarningIOS } from '../WarningAggregator';
import { withEntitlementsPlist } from '../plugins/withPlist';
import { Plist } from './IosConfig.types';
import {
  getPbxproj,
  getProjectName,
  isBuildConfig,
  isNotComment,
  isNotTestHost,
} from './utils/Xcodeproj';

type Plist = Record<string, any>;

// TODO: should it be possible to turn off these entitlements by setting false in app.json and running apply

export const withAccessesContactNotes: ConfigPlugin = config => {
  return withEntitlementsPlist(config, props => ({
    ...props,
    data: setAccessesContactNotes(config.expo, props.data),
  }));
};
export const withAssociatedDomains: ConfigPlugin = config => {
  return withEntitlementsPlist(config, props => ({
    ...props,
    data: setAssociatedDomains(config.expo, props.data),
  }));
};
export const withICloudEntitlement = (
  config: ExportedConfig,
  { appleTeamId }: { appleTeamId: string }
) => {
  return withEntitlementsPlist(config, props => ({
    ...props,
    data: setICloudEntitlement(config.expo, props.data, appleTeamId),
  }));
};
export const withAppleSignInEntitlement: ConfigPlugin = config => {
  return withEntitlementsPlist(config, props => ({
    ...props,
    data: setAppleSignInEntitlement(config.expo, props.data),
  }));
};

export function setICloudEntitlement(
  config: ExpoConfig,
<<<<<<< HEAD
  entitlementsPlist: any,
  _appleTeamId: string
) {
=======
  appleTeamId: string,
  entitlementsPlist: Plist
): Plist {
>>>>>>> 5e92ee95
  if (config.ios?.usesIcloudStorage) {
    // TODO: need access to the appleTeamId for this one!
    addWarningIOS(
      'ios.usesIcloudStorage',
      'Enable the iCloud Storage Entitlement from the Capabilities tab in your Xcode project.'
      // TODO: add a link to a docs page with more information on how to do this
    );
  }

  return entitlementsPlist;
}

export function setAppleSignInEntitlement(
  config: ExpoConfig,
  { 'com.apple.developer.applesignin': _, ...entitlementsPlist }: Plist
<<<<<<< HEAD
) {
=======
): Plist {
>>>>>>> 5e92ee95
  if (config.ios?.usesAppleSignIn) {
    return {
      ...entitlementsPlist,
      'com.apple.developer.applesignin': ['Default'],
    };
  }

  return entitlementsPlist;
}

export function setAccessesContactNotes(
  config: ExpoConfig,
  { 'com.apple.developer.contacts.notes': _, ...entitlementsPlist }: Plist
): Plist {
  if (config.ios?.accessesContactNotes) {
    return {
      ...entitlementsPlist,
      'com.apple.developer.contacts.notes': config.ios.accessesContactNotes,
    };
  }

  return entitlementsPlist;
}

export function setAssociatedDomains(
  config: ExpoConfig,
  { 'com.apple.developer.associated-domains': _, ...entitlementsPlist }: Plist
): Plist {
  if (config.ios?.associatedDomains) {
    return {
      ...entitlementsPlist,
      'com.apple.developer.associated-domains': config.ios.associatedDomains,
    };
  }

  return entitlementsPlist;
}

export function getEntitlementsPath(projectRoot: string): string {
  return getExistingEntitlementsPath(projectRoot) ?? createEntitlementsFile(projectRoot);
}

function createEntitlementsFile(projectRoot: string) {
  /**
   * Write file from template
   */
  const entitlementsPath = getDefaultEntitlementsPath(projectRoot);
  if (!fs.pathExistsSync(path.dirname(entitlementsPath))) {
    fs.mkdirSync(path.dirname(entitlementsPath));
  }
  fs.writeFileSync(entitlementsPath, ENTITLEMENTS_TEMPLATE);
  const entitlementsRelativePath = entitlementsPath.replace(`${projectRoot}/ios/`, '');

  /**
   * Add file to pbxproj under CODE_SIGN_ENTITLEMENTS
   */
  const project = getPbxproj(projectRoot);
  Object.entries(project.pbxXCBuildConfigurationSection())
    .filter(isNotComment)
    .filter(isBuildConfig)
    .filter(isNotTestHost)
    .forEach(({ 1: { buildSettings } }: any) => {
      buildSettings.CODE_SIGN_ENTITLEMENTS = entitlementsRelativePath;
    });
  fs.writeFileSync(project.filepath, project.writeSync());

  return entitlementsPath;
}

function getDefaultEntitlementsPath(projectRoot: string) {
  const projectName = getProjectName(projectRoot);
  const project = getPbxproj(projectRoot);
  const productName = project.productName;
  return path.join(projectRoot, 'ios', projectName, `${productName}.entitlements`);
}

const ENTITLEMENTS_TEMPLATE = `
<?xml version="1.0" encoding="UTF-8"?>
<!DOCTYPE plist PUBLIC "-//Apple//DTD PLIST 1.0//EN" "http://www.apple.com/DTDs/PropertyList-1.0.dtd">
<plist version="1.0">
<dict>
</dict>
</plist>
`;

/**
 * Get the path to an existing entitlements file or use the default
 */
function getExistingEntitlementsPath(projectRoot: string): string | null {
  const entitlementsPaths = globSync('ios/*/.entitlements', { absolute: true, cwd: projectRoot });
  if (entitlementsPaths.length === 0) {
    return null;
  }
  const [entitlementsPath, ...otherEntitlementsPaths] = entitlementsPaths[0];

  if (entitlementsPaths.length > 1) {
    console.warn(
      `Found multiple entitlements paths, using ${entitlementsPath}. Other paths ${JSON.stringify(
        otherEntitlementsPaths
      )} ignored.`
    );
  }

  return entitlementsPath;
}<|MERGE_RESOLUTION|>--- conflicted
+++ resolved
@@ -48,15 +48,9 @@
 
 export function setICloudEntitlement(
   config: ExpoConfig,
-<<<<<<< HEAD
   entitlementsPlist: any,
   _appleTeamId: string
 ) {
-=======
-  appleTeamId: string,
-  entitlementsPlist: Plist
-): Plist {
->>>>>>> 5e92ee95
   if (config.ios?.usesIcloudStorage) {
     // TODO: need access to the appleTeamId for this one!
     addWarningIOS(
@@ -72,11 +66,7 @@
 export function setAppleSignInEntitlement(
   config: ExpoConfig,
   { 'com.apple.developer.applesignin': _, ...entitlementsPlist }: Plist
-<<<<<<< HEAD
 ) {
-=======
-): Plist {
->>>>>>> 5e92ee95
   if (config.ios?.usesAppleSignIn) {
     return {
       ...entitlementsPlist,
