--- conflicted
+++ resolved
@@ -1,9 +1,5 @@
-<<<<<<< HEAD
 import { ConfigPlugin, ExpoConfig } from '../Config.types';
 import { withInfoPlist } from '../plugins/withPlist';
-=======
-import { ExpoConfig } from '../Config.types';
->>>>>>> 5e92ee95
 import { InfoPlist, InterfaceOrientation } from './IosConfig.types';
 
 export function getOrientation(config: ExpoConfig) {
