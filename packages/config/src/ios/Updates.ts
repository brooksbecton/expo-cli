import { ExpoConfig, ExportedConfig } from '../Config.types';
import { withExpoPlist } from '../plugins/withPlist';
import { ExpoPlist } from './IosConfig.types';

export function getUpdateUrl(config: ExpoConfig, username: string | null) {
  const user = typeof config.owner === 'string' ? config.owner : username;
  if (!user) {
    return undefined;
  }
  return `https://exp.host/@${user}/${config.slug}`;
}

export function getSDKVersion(config: ExpoConfig) {
  return typeof config.sdkVersion === 'string' ? config.sdkVersion : null;
}

export function getUpdatesEnabled(config: ExpoConfig) {
  return config.updates?.enabled !== false;
}

export function getUpdatesTimeout(config: ExpoConfig) {
  return config.updates?.fallbackToCacheTimeout ?? 0;
}

export function getUpdatesCheckOnLaunch(config: ExpoConfig) {
  if (config.updates?.checkAutomatically === 'ON_ERROR_RECOVERY') {
    return 'NEVER';
  } else if (config.updates?.checkAutomatically === 'ON_LOAD') {
    return 'ALWAYS';
  }
  return 'ALWAYS';
}

export const withUpdates = (
  config: ExportedConfig,
  { expoUsername }: { expoUsername: string | null }
) =>
  withExpoPlist(config, ({ data, ...props }) => ({
    ...props,
    data: setUpdatesConfig(config.expo, data, expoUsername),
  }));

export function setUpdatesConfig(
  config: ExpoConfig,
  expoPlist: ExpoPlist,
  username: string | null
): ExpoPlist {
<<<<<<< HEAD
  let newExpoPlist: ExpoPlist = {
=======
  let newExpoPlist = {
>>>>>>> 5e92ee95
    ...expoPlist,
    EXUpdatesEnabled: getUpdatesEnabled(config),
    EXUpdatesURL: getUpdateUrl(config, username) ?? undefined,
    EXUpdatesCheckOnLaunch: getUpdatesCheckOnLaunch(config),
    EXUpdatesLaunchWaitMs: getUpdatesTimeout(config),
  };

  const updateUrl = getUpdateUrl(config, username);
  if (updateUrl) {
    newExpoPlist = {
      ...newExpoPlist,
      EXUpdatesURL: updateUrl,
    };
  }

  const sdkVersion = getSDKVersion(config);
  if (sdkVersion) {
    newExpoPlist = {
      ...newExpoPlist,
      EXUpdatesSDKVersion: sdkVersion,
    };
  }

  return newExpoPlist;
}<|MERGE_RESOLUTION|>--- conflicted
+++ resolved
@@ -45,11 +45,7 @@
   expoPlist: ExpoPlist,
   username: string | null
 ): ExpoPlist {
-<<<<<<< HEAD
   let newExpoPlist: ExpoPlist = {
-=======
-  let newExpoPlist = {
->>>>>>> 5e92ee95
     ...expoPlist,
     EXUpdatesEnabled: getUpdatesEnabled(config),
     EXUpdatesURL: getUpdateUrl(config, username) ?? undefined,
