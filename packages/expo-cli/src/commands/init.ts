--- conflicted
+++ resolved
@@ -1,4 +1,4 @@
-import { AndroidConfig, BareAppConfig, IOSConfig, getConfig } from '@expo/config';
+import { AndroidConfig, BareAppConfig, getConfig, IOSConfig } from '@expo/config';
 import spawnAsync from '@expo/spawn-async';
 import { Exp, IosPlist, UserManager } from '@expo/xdl';
 import chalk from 'chalk';
@@ -521,6 +521,7 @@
   );
 
   if (!exp.android) exp.android = {};
+  // @ts-ignore: metadata is untyped.
   exp.android.metadata = await AndroidConfig.Updates.syncUpdatesConfigMetaData(exp, username);
 
   const androidManifest = await AndroidConfig.MetaData.setMetaDataXML(exp, androidManifestJSON);
@@ -538,97 +539,7 @@
   }
 }
 
-<<<<<<< HEAD
-function validateName(parentDir: string, name: string | undefined) {
-  if (typeof name !== 'string' || name === '') {
-    return 'The project name can not be empty.';
-  }
-  if (!/^[a-z0-9@.\-_]+$/i.test(name)) {
-    return 'The project name can only contain URL-friendly characters.';
-  }
-  const dir = path.join(parentDir, name);
-  if (!isNonExistentOrEmptyDir(dir)) {
-    return `The path "${dir}" already exists. Please choose a different parent directory or project name.`;
-  }
-  return true;
-}
-
-function validateProjectName(name: string) {
-  return (
-    /^[a-z0-9]+$/i.test(name) || 'Project name can only include ASCII characters A-Z, a-z and 0-9'
-  );
-}
-
-function isNonExistentOrEmptyDir(dir: string) {
-  try {
-    return fs.statSync(dir).isDirectory() && fs.readdirSync(dir).length === 0;
-  } catch (error) {
-    if (error.code === 'ENOENT') {
-      return true;
-    }
-    throw error;
-  }
-}
-
-async function promptForBareConfig(
-  parentDir: string,
-  dirName: string | undefined,
-  options: Options
-): Promise<BareAppConfig> {
-  let projectName: string;
-  if (dirName) {
-    const validationResult = validateProjectName(dirName);
-    if (validationResult !== true) {
-      throw new CommandError('INVALID_PROJECT_NAME', validationResult);
-    }
-    projectName = dirName;
-  } else {
-    ({ projectName } = await prompt({
-      name: 'projectName',
-      message: 'What would you like to name your app?',
-      default: 'MyApp',
-      filter: (name: string) => name.trim(),
-      validate: (name: string) => validateProjectName(name),
-    }));
-  }
-
-  return {
-    name: projectName,
-    expo: {
-      name: options.name || projectName,
-      slug: projectName,
-    },
-  };
-}
-
-async function promptForManagedConfig(
-  parentDir: string,
-  dirName: string | undefined,
-  options: Options
-): Promise<{ expo: Pick<ExpoConfig, 'name' | 'slug'> }> {
-  let slug;
-  if (dirName) {
-    slug = dirName;
-  } else {
-    ({ slug } = await prompt({
-      name: 'slug',
-      message: 'What would you like to name your app?',
-      default: 'my-app',
-      filter: (name: string) => name.trim(),
-      validate: (name: string) => validateName(parentDir, name),
-    }));
-  }
-  const expo = { name: slug, slug };
-  if (options.name) {
-    expo.name = options.name;
-  }
-  return { expo };
-}
-
-export default function(program: Command) {
-=======
 export default function (program: Command) {
->>>>>>> f88f72fa
   program
     .command('init [path]')
     .alias('i')
